import argparse
import onnx
import torch
import os

from model.torch_tracker_wrapper import TorchTrackerWrapper


def convert_to_jit(cfg_path, ckpt_path):
    """Convert a PyTorch checkpoint to TorchScript.

    Returns the path to the saved TorchScript model (.pt).
    """
    wrapper = TorchTrackerWrapper(cfg_path, ckpt_path)
<<<<<<< HEAD
    wrapper.network.eval()
    model_jit = torch.jit.script(wrapper.network.cpu())
=======
    model_jit = torch.jit.script(wrapper.network)
>>>>>>> d52cd3d3

    model_path, _ = os.path.splitext(ckpt_path)
    jit_path = model_path + '.pt'
    model_jit.save(jit_path)
    print('[INFO] Model successfully converted to jit-script:', jit_path)
    return jit_path


def convert_to_onnx(cfg_path, ckpt_path):
<<<<<<< HEAD
    """Export the tracker network to ONNX and return the model path."""
=======
    """Export the tracker network to ONNX and return the simplified model path."""
>>>>>>> d52cd3d3
    wrapper = TorchTrackerWrapper(cfg_path, ckpt_path)

    device = torch.device('cuda' if torch.cuda.is_available() else 'cpu')
    wrapper.network.to(device).eval()

    dummy_template = torch.randn((1, 3, wrapper.template_size, wrapper.template_size),
                                 dtype=torch.float32, device=device)
    dummy_online_template = torch.randn((1, 3, wrapper.template_size, wrapper.template_size),
                                        dtype=torch.float32, device=device)
    dummy_search = torch.randn((1, 3, wrapper.search_size, wrapper.search_size),
                               dtype=torch.float32, device=device)

    model_path, _ = os.path.splitext(ckpt_path)
    model_path_onnx = model_path + '.onnx'

    torch.onnx.export(wrapper.network,
                      (dummy_template, dummy_online_template, dummy_search),
                      model_path_onnx,
                      export_params=True,
                      opset_version=17,
                      do_constant_folding=True,
                      input_names=['template', 'online_template', 'search'],
                      output_names=['bbox', 'confidence'],
                      dynamic_axes=None)

    model_onnx = onnx.load(model_path_onnx)
    onnx.checker.check_model(model_onnx)
    print('[INFO] Model successfully converted to onnx:', model_path_onnx)

<<<<<<< HEAD
    if device.type != 'cuda':
        print('[WARNING] CUDA is not available; exported ONNX on CPU')

    return model_path_onnx
=======
    if not torch.cuda.is_available():
        print('[WARNING] Cuda is not avalible :(')

    simple_path = model_path + '_simple.onnx'
    onnx.save(model_onnx, simple_path)
    print('[INFO] Onnx model successfully simplified:', simple_path)
    return simple_path
>>>>>>> d52cd3d3


if __name__ == '__main__':
    parser = argparse.ArgumentParser()
    parser.add_argument('--config', type=str)
    parser.add_argument('--ckpt', type=str)
    parser.add_argument('--mod', type=str, help='jit / onnx')

    args = parser.parse_args()

    if args.mod == 'jit':
        convert_to_jit(args.config, args.ckpt)
    elif args.mod == 'onnx':
        convert_to_onnx(args.config, args.ckpt)
<|MERGE_RESOLUTION|>--- conflicted
+++ resolved
@@ -12,12 +12,10 @@
     Returns the path to the saved TorchScript model (.pt).
     """
     wrapper = TorchTrackerWrapper(cfg_path, ckpt_path)
-<<<<<<< HEAD
+
     wrapper.network.eval()
     model_jit = torch.jit.script(wrapper.network.cpu())
-=======
-    model_jit = torch.jit.script(wrapper.network)
->>>>>>> d52cd3d3
+
 
     model_path, _ = os.path.splitext(ckpt_path)
     jit_path = model_path + '.pt'
@@ -27,11 +25,9 @@
 
 
 def convert_to_onnx(cfg_path, ckpt_path):
-<<<<<<< HEAD
+
     """Export the tracker network to ONNX and return the model path."""
-=======
-    """Export the tracker network to ONNX and return the simplified model path."""
->>>>>>> d52cd3d3
+
     wrapper = TorchTrackerWrapper(cfg_path, ckpt_path)
 
     device = torch.device('cuda' if torch.cuda.is_available() else 'cpu')
@@ -61,20 +57,12 @@
     onnx.checker.check_model(model_onnx)
     print('[INFO] Model successfully converted to onnx:', model_path_onnx)
 
-<<<<<<< HEAD
+
     if device.type != 'cuda':
         print('[WARNING] CUDA is not available; exported ONNX on CPU')
 
     return model_path_onnx
-=======
-    if not torch.cuda.is_available():
-        print('[WARNING] Cuda is not avalible :(')
 
-    simple_path = model_path + '_simple.onnx'
-    onnx.save(model_onnx, simple_path)
-    print('[INFO] Onnx model successfully simplified:', simple_path)
-    return simple_path
->>>>>>> d52cd3d3
 
 
 if __name__ == '__main__':
