--- conflicted
+++ resolved
@@ -29,11 +29,9 @@
     """
 
     def __init__(self, data_dir: str, input_shapes, cache_file: str):
-<<<<<<< HEAD
+
         trt.IInt8EntropyCalibrator2.__init__(self)
-=======
-        super().__init__()
->>>>>>> d9110c95
+
         self.data_dir = data_dir
         self.cache_file = cache_file
         # list of CHW shapes for each network input
@@ -63,10 +61,8 @@
         return self.batch_size
 
     def preprocess(self, path, shape):
-<<<<<<< HEAD
         C, H, W = shape
-=======
->>>>>>> d9110c95
+
         if path.endswith(".npy"):
             arr = np.load(path).astype(np.float32)
             if arr.ndim != 3:
@@ -85,11 +81,9 @@
             if img is None:
                 raise RuntimeError(f"Failed to read image {path}")
             img = cv2.cvtColor(img, cv2.COLOR_BGR2RGB)
-<<<<<<< HEAD
+
             img = cv2.resize(img, (W, H))
-=======
-            img = cv2.resize(img, (shape[2], shape[1]))
->>>>>>> d9110c95
+
             arr = img.astype(np.float32) / 255.0
             arr = np.transpose(arr, (2, 0, 1))  # CHW
         return arr
@@ -99,7 +93,7 @@
             return None
         path = self.files[self.index]
         self.index += 1
-<<<<<<< HEAD
+
         ptrs = []
         for i, _ in enumerate(names):
             shape = self.input_shapes[i]
@@ -109,15 +103,7 @@
             cuda.memcpy_htod(device, data)
             ptrs.append(int(device))
         return ptrs
-=======
-        batch = []
-        for shape, device in zip(self.input_shapes, self.device_inputs):
-            data = self.preprocess(path, shape)
-            data = data.reshape((self.batch_size,) + shape)
-            cuda.memcpy_htod(device, data)
-            batch.append(int(device))
-        return batch
->>>>>>> d9110c95
+
 
     def read_calibration_cache(self):  # pragma: no cover - file IO
         if os.path.exists(self.cache_file):
@@ -179,13 +165,9 @@
                 for i in range(network.num_inputs)
             ]
             cache = calib_cache or engine_path + ".calib"
-<<<<<<< HEAD
+
             calibrator = UAV123Calibrator(calib_dir, input_shapes, cache)
-=======
-
-            calibrator = UAV123Calibrator(calib_dir, input_shapes, cache)
-
->>>>>>> d9110c95
+
             config.int8_calibrator = calibrator
 
         serialized_engine = builder.build_serialized_network(network, config)
