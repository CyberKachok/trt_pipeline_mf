<<<<<<< HEAD
"""Legacy CLI wrapper around :mod:`trt.build`."""

from __future__ import annotations
=======
import argparse
import os
from glob import glob

import numpy as np
import tensorrt as trt

try:
    import pycuda.autoinit  # noqa: F401  # ensures CUDA context
    import pycuda.driver as cuda
except Exception:  # pragma: no cover - runtime environment may not provide CUDA
    cuda = None
    pycuda_autoinit = None

try:
    import cv2
except Exception:  # pragma: no cover - OpenCV may be optional for unit tests
    cv2 = None


class UAV123Calibrator(trt.IInt8EntropyCalibrator2):
    """Entropy calibrator using preprocessed UAV123 frames.

    The calibrator searches a directory for image/``.npy`` files, loads them
    into GPU memory one-by-one and feeds them to TensorRT during INT8 engine
    building.  A calibration cache is written so subsequent builds can reuse the
    generated table without re-running the dataset.  Supports networks with
    multiple inputs by feeding the same image resized to each input's shape.
    """

    def __init__(self, data_dir: str, input_shapes, cache_file: str):

        trt.IInt8EntropyCalibrator2.__init__(self)

        self.data_dir = data_dir
        self.cache_file = cache_file
        # list of CHW shapes for each network input
        self.input_shapes = [tuple(s) for s in input_shapes]
        # gather files from UAV123; supports npy or common image formats
        patterns = ["*.npy", "*.jpg", "*.png", "*.jpeg", "*.bmp"]
        files = []
        for p in patterns:
            files.extend(glob(os.path.join(self.data_dir, "**", p), recursive=True))
        if not files:
            raise RuntimeError(f"No calibration files found in {data_dir}")
        self.files = sorted(files)
        self.index = 0
        self.batch_size = 1

        self.mean = np.array([0.485, 0.456, 0.406], dtype=np.float32).reshape(3, 1, 1)
        self.std = np.array([0.229, 0.224, 0.225], dtype=np.float32).reshape(3, 1, 1)

        # Allocate one batch worth of device memory per input tensor
        if cuda is None:
            raise RuntimeError("pycuda not available")
        self.device_inputs = []
        for shape in self.input_shapes:
            vol = int(np.prod((self.batch_size,) + shape))
            self.device_inputs.append(
                cuda.mem_alloc(vol * np.dtype(np.float32).itemsize)
            )

    # ----- TensorRT calibrator interface -----
    def get_batch_size(self):
        return self.batch_size

    def preprocess(self, path, shape):
        C, H, W = shape

        if path.endswith(".npy"):
            arr = np.load(path).astype(np.float32)
            if arr.ndim != 3:
                raise RuntimeError(f"Unexpected .npy shape: {arr.shape}")
            if arr.shape[0] != C and arr.shape[-1] == C:
                arr = np.transpose(arr, (2, 0, 1))
            if arr.shape[1:] != (H, W):
                if cv2 is None:
                    raise RuntimeError("OpenCV required to resize .npy frames")
                arr = cv2.resize(np.transpose(arr, (1, 2, 0)), (W, H))
                arr = np.transpose(arr, (2, 0, 1))

            if arr.max() > 1.0:
                arr = arr / 255.0

        else:
            if cv2 is None:
                raise RuntimeError("OpenCV required to read calibration images")
            img = cv2.imread(path)
            if img is None:
                raise RuntimeError(f"Failed to read image {path}")
            img = cv2.cvtColor(img, cv2.COLOR_BGR2RGB)

            img = cv2.resize(img, (W, H))
            arr = np.transpose(img.astype(np.float32), (2, 0, 1)) / 255.0
        arr = (arr - self.mean) / self.std

        return arr

    def get_batch(self, names):  # noqa: D401 - interface requirement
        if self.index >= len(self.files):
            return None
        path = self.files[self.index]
        self.index += 1

        ptrs = []
        for i, _ in enumerate(names):
            shape = self.input_shapes[i]
            device = self.device_inputs[i]
            data = self.preprocess(path, shape)
            data = data.reshape((self.batch_size,) + shape)
            cuda.memcpy_htod(device, data)
            ptrs.append(int(device))
        return ptrs

>>>>>>> 938bec0f

import argparse
from pathlib import Path

from trt.build import BuilderSettings, TrtBuilder
from trt.calibration import CalibrationSettings


def build_engine(
    onnx_path: str,
    engine_path: str,
    fp16: bool = False,
    int8: bool = False,
    calib_dir: str | None = None,
    workspace: int = 1 << 31,
    calib_cache: str | None = None,
<<<<<<< HEAD
    calib_max_samples: int | None = None,
) -> Path:
    """Build a TensorRT engine from an ONNX file using the new builder stack."""

    settings = BuilderSettings(
        workspace_gb=workspace / (1024 ** 3),
        fp16=fp16,
        int8=int8,
    )
=======
):
    """Build a TensorRT engine from ONNX model.

    Args:
        onnx_path: Path to ONNX model.
        engine_path: Where to write serialized engine.
        fp16: Enable FP16 precision.
        int8: Enable INT8 precision. ``calib_dir`` must be provided.
        calib_dir: Directory containing calibration frames from UAV123.
        workspace: Workspace size in bytes.  Defaults to 2 GiB.
        calib_cache: Optional path for the calibration cache.  Defaults to
            ``engine_path`` with ``.calib`` extension.
    Returns:
        Path to the serialized engine.
    """
    logger = trt.Logger(trt.Logger.WARNING)
    flag = 1 << int(trt.NetworkDefinitionCreationFlag.EXPLICIT_BATCH)
    with trt.Builder(logger) as builder, builder.create_network(flag) as network, \
            trt.OnnxParser(network, logger) as parser:
        with open(onnx_path, 'rb') as model:
            if not parser.parse(model.read()):
                for i in range(parser.num_errors):
                    print(parser.get_error(i))
                raise RuntimeError("Failed to parse ONNX model")

        config = builder.create_builder_config()
        config.set_memory_pool_limit(trt.MemoryPoolType.WORKSPACE, workspace)

        if fp16:
            config.set_flag(trt.BuilderFlag.FP16)

        calibrator = None
        if int8:
            if calib_dir is None:
                raise ValueError("calib_dir must be provided when int8=True")
            config.set_flag(trt.BuilderFlag.INT8)
            input_shapes = [
                tuple(network.get_input(i).shape)[1:]
                for i in range(network.num_inputs)
            ]
            cache = calib_cache or engine_path + ".calib"

            calibrator = UAV123Calibrator(calib_dir, input_shapes, cache)

            config.int8_calibrator = calibrator

        serialized_engine = builder.build_serialized_network(network, config)
        with open(engine_path, 'wb') as f:
            f.write(serialized_engine)
    print(f"[INFO] TensorRT engine saved to {engine_path}")
    return engine_path


def main():
    ap = argparse.ArgumentParser(description="Convert ONNX model to TensorRT engine")
    ap.add_argument('--onnx', required=True, help='Path to ONNX model')
    ap.add_argument('--engine', required=True, help='Output path for TensorRT engine')
    ap.add_argument('--fp16', action='store_true', help='Enable FP16 precision')
    ap.add_argument('--int8', action='store_true', help='Enable INT8 precision with calibration')
    ap.add_argument('--calib_dir', help='Directory of calibration data (UAV123 images)')
    ap.add_argument('--calib_cache', help='Path to save/load INT8 calibration cache')
    ap.add_argument('--workspace', type=int, default=1 << 31, help='Workspace size in bytes')
    args = ap.parse_args()
>>>>>>> 938bec0f

    if int8:
        if calib_dir is None:
            raise ValueError("INT8 mode requires a calibration directory")
        cache = calib_cache or (engine_path + ".calib")
        settings.calibrator = CalibrationSettings(
            data_dir=calib_dir,
            cache_file=cache,
            max_samples=calib_max_samples,
        )

    builder = TrtBuilder(settings)
    return builder.build(onnx_path, engine_path)


def main() -> None:
    parser = argparse.ArgumentParser(description="Deprecated TensorRT conversion helper")
    parser.add_argument("--onnx", required=True, help="Path to ONNX model")
    parser.add_argument("--engine", required=True, help="Output TensorRT engine path")
    parser.add_argument("--fp16", action="store_true", help="Enable FP16 precision")
    parser.add_argument("--int8", action="store_true", help="Enable INT8 precision")
    parser.add_argument("--calib_dir", help="Directory with calibration images")
    parser.add_argument("--calib_cache", help="Calibration cache location")
    parser.add_argument("--calib_max_samples", type=int, help="Limit number of calibration samples")
    parser.add_argument("--workspace", type=int, default=1 << 31, help="Workspace size in bytes")
    args = parser.parse_args()

    result = build_engine(
        args.onnx,
        args.engine,
        fp16=args.fp16,
        int8=args.int8,
        calib_dir=args.calib_dir,
        workspace=args.workspace,
        calib_cache=args.calib_cache,
        calib_max_samples=args.calib_max_samples,
    )
    print(result)


if __name__ == "__main__":
    main()<|MERGE_RESOLUTION|>--- conflicted
+++ resolved
@@ -1,123 +1,8 @@
-<<<<<<< HEAD
+
 """Legacy CLI wrapper around :mod:`trt.build`."""
 
 from __future__ import annotations
-=======
-import argparse
-import os
-from glob import glob
 
-import numpy as np
-import tensorrt as trt
-
-try:
-    import pycuda.autoinit  # noqa: F401  # ensures CUDA context
-    import pycuda.driver as cuda
-except Exception:  # pragma: no cover - runtime environment may not provide CUDA
-    cuda = None
-    pycuda_autoinit = None
-
-try:
-    import cv2
-except Exception:  # pragma: no cover - OpenCV may be optional for unit tests
-    cv2 = None
-
-
-class UAV123Calibrator(trt.IInt8EntropyCalibrator2):
-    """Entropy calibrator using preprocessed UAV123 frames.
-
-    The calibrator searches a directory for image/``.npy`` files, loads them
-    into GPU memory one-by-one and feeds them to TensorRT during INT8 engine
-    building.  A calibration cache is written so subsequent builds can reuse the
-    generated table without re-running the dataset.  Supports networks with
-    multiple inputs by feeding the same image resized to each input's shape.
-    """
-
-    def __init__(self, data_dir: str, input_shapes, cache_file: str):
-
-        trt.IInt8EntropyCalibrator2.__init__(self)
-
-        self.data_dir = data_dir
-        self.cache_file = cache_file
-        # list of CHW shapes for each network input
-        self.input_shapes = [tuple(s) for s in input_shapes]
-        # gather files from UAV123; supports npy or common image formats
-        patterns = ["*.npy", "*.jpg", "*.png", "*.jpeg", "*.bmp"]
-        files = []
-        for p in patterns:
-            files.extend(glob(os.path.join(self.data_dir, "**", p), recursive=True))
-        if not files:
-            raise RuntimeError(f"No calibration files found in {data_dir}")
-        self.files = sorted(files)
-        self.index = 0
-        self.batch_size = 1
-
-        self.mean = np.array([0.485, 0.456, 0.406], dtype=np.float32).reshape(3, 1, 1)
-        self.std = np.array([0.229, 0.224, 0.225], dtype=np.float32).reshape(3, 1, 1)
-
-        # Allocate one batch worth of device memory per input tensor
-        if cuda is None:
-            raise RuntimeError("pycuda not available")
-        self.device_inputs = []
-        for shape in self.input_shapes:
-            vol = int(np.prod((self.batch_size,) + shape))
-            self.device_inputs.append(
-                cuda.mem_alloc(vol * np.dtype(np.float32).itemsize)
-            )
-
-    # ----- TensorRT calibrator interface -----
-    def get_batch_size(self):
-        return self.batch_size
-
-    def preprocess(self, path, shape):
-        C, H, W = shape
-
-        if path.endswith(".npy"):
-            arr = np.load(path).astype(np.float32)
-            if arr.ndim != 3:
-                raise RuntimeError(f"Unexpected .npy shape: {arr.shape}")
-            if arr.shape[0] != C and arr.shape[-1] == C:
-                arr = np.transpose(arr, (2, 0, 1))
-            if arr.shape[1:] != (H, W):
-                if cv2 is None:
-                    raise RuntimeError("OpenCV required to resize .npy frames")
-                arr = cv2.resize(np.transpose(arr, (1, 2, 0)), (W, H))
-                arr = np.transpose(arr, (2, 0, 1))
-
-            if arr.max() > 1.0:
-                arr = arr / 255.0
-
-        else:
-            if cv2 is None:
-                raise RuntimeError("OpenCV required to read calibration images")
-            img = cv2.imread(path)
-            if img is None:
-                raise RuntimeError(f"Failed to read image {path}")
-            img = cv2.cvtColor(img, cv2.COLOR_BGR2RGB)
-
-            img = cv2.resize(img, (W, H))
-            arr = np.transpose(img.astype(np.float32), (2, 0, 1)) / 255.0
-        arr = (arr - self.mean) / self.std
-
-        return arr
-
-    def get_batch(self, names):  # noqa: D401 - interface requirement
-        if self.index >= len(self.files):
-            return None
-        path = self.files[self.index]
-        self.index += 1
-
-        ptrs = []
-        for i, _ in enumerate(names):
-            shape = self.input_shapes[i]
-            device = self.device_inputs[i]
-            data = self.preprocess(path, shape)
-            data = data.reshape((self.batch_size,) + shape)
-            cuda.memcpy_htod(device, data)
-            ptrs.append(int(device))
-        return ptrs
-
->>>>>>> 938bec0f
 
 import argparse
 from pathlib import Path
@@ -134,7 +19,7 @@
     calib_dir: str | None = None,
     workspace: int = 1 << 31,
     calib_cache: str | None = None,
-<<<<<<< HEAD
+
     calib_max_samples: int | None = None,
 ) -> Path:
     """Build a TensorRT engine from an ONNX file using the new builder stack."""
@@ -144,71 +29,6 @@
         fp16=fp16,
         int8=int8,
     )
-=======
-):
-    """Build a TensorRT engine from ONNX model.
-
-    Args:
-        onnx_path: Path to ONNX model.
-        engine_path: Where to write serialized engine.
-        fp16: Enable FP16 precision.
-        int8: Enable INT8 precision. ``calib_dir`` must be provided.
-        calib_dir: Directory containing calibration frames from UAV123.
-        workspace: Workspace size in bytes.  Defaults to 2 GiB.
-        calib_cache: Optional path for the calibration cache.  Defaults to
-            ``engine_path`` with ``.calib`` extension.
-    Returns:
-        Path to the serialized engine.
-    """
-    logger = trt.Logger(trt.Logger.WARNING)
-    flag = 1 << int(trt.NetworkDefinitionCreationFlag.EXPLICIT_BATCH)
-    with trt.Builder(logger) as builder, builder.create_network(flag) as network, \
-            trt.OnnxParser(network, logger) as parser:
-        with open(onnx_path, 'rb') as model:
-            if not parser.parse(model.read()):
-                for i in range(parser.num_errors):
-                    print(parser.get_error(i))
-                raise RuntimeError("Failed to parse ONNX model")
-
-        config = builder.create_builder_config()
-        config.set_memory_pool_limit(trt.MemoryPoolType.WORKSPACE, workspace)
-
-        if fp16:
-            config.set_flag(trt.BuilderFlag.FP16)
-
-        calibrator = None
-        if int8:
-            if calib_dir is None:
-                raise ValueError("calib_dir must be provided when int8=True")
-            config.set_flag(trt.BuilderFlag.INT8)
-            input_shapes = [
-                tuple(network.get_input(i).shape)[1:]
-                for i in range(network.num_inputs)
-            ]
-            cache = calib_cache or engine_path + ".calib"
-
-            calibrator = UAV123Calibrator(calib_dir, input_shapes, cache)
-
-            config.int8_calibrator = calibrator
-
-        serialized_engine = builder.build_serialized_network(network, config)
-        with open(engine_path, 'wb') as f:
-            f.write(serialized_engine)
-    print(f"[INFO] TensorRT engine saved to {engine_path}")
-    return engine_path
-
-
-def main():
-    ap = argparse.ArgumentParser(description="Convert ONNX model to TensorRT engine")
-    ap.add_argument('--onnx', required=True, help='Path to ONNX model')
-    ap.add_argument('--engine', required=True, help='Output path for TensorRT engine')
-    ap.add_argument('--fp16', action='store_true', help='Enable FP16 precision')
-    ap.add_argument('--int8', action='store_true', help='Enable INT8 precision with calibration')
-    ap.add_argument('--calib_dir', help='Directory of calibration data (UAV123 images)')
-    ap.add_argument('--calib_cache', help='Path to save/load INT8 calibration cache')
-    ap.add_argument('--workspace', type=int, default=1 << 31, help='Workspace size in bytes')
-    args = ap.parse_args()
->>>>>>> 938bec0f
 
     if int8:
         if calib_dir is None:
