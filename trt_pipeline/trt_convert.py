--- conflicted
+++ resolved
@@ -1,15 +1,9 @@
-<<<<<<< HEAD
-=======
 
->>>>>>> e17da9c5
 """Legacy CLI wrapper around :mod:`trt.build`."""
 
 from __future__ import annotations
 
-<<<<<<< HEAD
-=======
 
->>>>>>> e17da9c5
 import argparse
 from pathlib import Path
 
@@ -25,10 +19,7 @@
     calib_dir: str | None = None,
     workspace: int = 1 << 31,
     calib_cache: str | None = None,
-<<<<<<< HEAD
-=======
 
->>>>>>> e17da9c5
     calib_max_samples: int | None = None,
 ) -> Path:
     """Build a TensorRT engine from an ONNX file using the new builder stack."""
